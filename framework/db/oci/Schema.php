--- conflicted
+++ resolved
@@ -409,13 +409,8 @@
 
         if (strpos($dbType, 'FLOAT') !== false || strpos($dbType, 'DOUBLE') !== false) {
             $column->type = 'double';
-<<<<<<< HEAD
-        } elseif ($dbType === 'NUMBER' || strpos($dbType, 'INTEGER') !== false) {
-            if ($scale !== null && $scale > 0) {
-=======
-        }  elseif (strpos($dbType, 'NUMBER') !== false) {
+        } elseif (strpos($dbType, 'NUMBER') !== false) {
             if ($scale === null || $scale > 0) {
->>>>>>> 1f8aafd3
                 $column->type = 'decimal';
             } else {
                 $column->type = 'integer';
